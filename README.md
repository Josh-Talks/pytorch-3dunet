[![DOI](https://zenodo.org/badge/149826542.svg)](https://doi.org/10.7554/eLife.57613)
[![Build Status](https://github.com/wolny/pytorch-3dunet/actions/workflows/conda-build.yml/badge.svg)](https://github.com/wolny/pytorch-3dunet/actions/)
[![Anaconda-Server Badge](https://anaconda.org/awolny/pytorch-3dunet/badges/latest_release_date.svg)](https://anaconda.org/awolny/pytorch-3dunet)
[![Anaconda-Server Badge](https://anaconda.org/awolny/pytorch-3dunet/badges/downloads.svg)](https://anaconda.org/awolny/pytorch-3dunet)
[![Anaconda-Server Badge](https://anaconda.org/awolny/pytorch-3dunet/badges/license.svg)](https://anaconda.org/awolny/pytorch-3dunet)

# pytorch-3dunet

PyTorch implementation 3D U-Net and its variants:

- `UNet3D` Standard 3D U-Net based on [3D U-Net: Learning Dense Volumetric Segmentation from Sparse Annotation](https://arxiv.org/abs/1606.06650) 
Özgün Çiçek et al.

- `ResidualUNet3D` Residual 3D U-Net based on [Superhuman Accuracy on the SNEMI3D Connectomics Challenge](https://arxiv.org/pdf/1706.00120.pdf) Kisuk Lee et al.

- `ResidualUNetSE3D` Similar to `ResidualUNet3D` with the addition of Squeeze and Excitation blocks based on [Deep Learning Semantic Segmentation for High-Resolution Medical Volumes](https://ieeexplore.ieee.org/abstract/document/9425041) Imad Eddine Toubal et al. Original squeeze and excite paper: [Squeeze-and-Excitation Networks](https://arxiv.org/pdf/1709.01507.pdf) Jie Hu et al.

- `UNETR` A transformer-based implementation of U-Net based on [UNETR: Transformers for 3D Medical Image Segmentation](https://arxiv.org/pdf/2103.10504.pdf) Ali Hatamizadeh et al.

The code allows for training the U-Net for both: **semantic segmentation** (binary and multi-class) and **regression** problems (e.g. de-noising, learning deconvolutions).

## 2D U-Net
2D U-Net is also supported, see [2DUnet_confocal](resources/2DUnet_confocal_boundary) or [2DUnet_dsb2018](resources/2DUnet_dsb2018/train_config.yml) for example configuration. 
Just make sure to keep the singleton z-dimension in your H5 dataset (i.e. `(1, Y, X)` instead of `(Y, X)`) , because data loading / data augmentation requires tensors of rank 3.
The 2D U-Net itself uses the standard 2D convolutional layers instead of 3D convolutional with kernel size `(1, 3, 3)` for performance reasons.

## Input Data Format
The input data should be stored in HDF5 files. The HDF5 files for training should contain two datasets: `raw` and `label` (and optionally `weights` dataset). 
The `raw` dataset should contain the input data, while the `label` dataset should contain the ground truth labels (optional `weights` dataset should contain the values for weighting the loss function in different regions of the input). 
The format of the `raw` and `label` datasets depends on whether the problem is 2D or 3D and whether the data is single-channel or multi-channel, see the table below:

|                | 2D           | 3D           |
|----------------|--------------|--------------|
| single-channel | (1, Y, X)    | (Z, Y, X)    |
| multi-channel  | (C, 1, Y, X) | (C, Z, Y, X) |


## Prerequisites
- Linux
- NVIDIA GPU
- CUDA CuDNN

### Running on Windows
The package has not been tested on Windows, however some users reported using it successfully on Windows.


<<<<<<< HEAD
## Supported Loss Functions

### Semantic Segmentation
- `BCEWithLogitsLoss` (binary cross-entropy)
- `DiceLoss` (standard `DiceLoss` defined as `1 - DiceCoefficient` used for binary semantic segmentation; when more than 2 classes are present in the ground truth, it computes the `DiceLoss` per channel and averages the values)
- `BCEDiceLoss` (Linear combination of BCE and Dice losses, i.e. `alpha * BCE + beta * Dice`, `alpha, beta` can be specified in the `loss` section of the config)
- `CrossEntropyLoss` (one can specify class weights via the `weight: [w_1, ..., w_k]` in the `loss` section of the config)
- `PixelWiseCrossEntropyLoss` (one can specify per pixel weights in order to give more gradient to the important/under-represented regions in the ground truth)
- `WeightedCrossEntropyLoss` (see 'Weighted cross-entropy (WCE)' in the below paper for a detailed explanation)
- `GeneralizedDiceLoss` (see 'Generalized Dice Loss (GDL)' in the below paper for a detailed explanation) Note: use this loss function only if the labels in the training dataset are very imbalanced e.g. one class having at least 3 orders of magnitude more voxels than the others. Otherwise use standard `DiceLoss`.

For a detailed explanation of some of the supported loss functions see:
[Generalised Dice overlap as a deep learning loss function for highly unbalanced segmentations](https://arxiv.org/pdf/1707.03237.pdf)
Carole H. Sudre et al.

### Regression
- `MSELoss` (mean squared error loss)
- `L1Loss` (mean absolute errro loss)
- `SmoothL1Loss` (less sensitive to outliers than MSELoss)
- `WeightedSmoothL1Loss` (extension of the `SmoothL1Loss` which allows to weight the voxel values above/below a given threshold differently)


## Supported Evaluation Metrics

### Semantic Segmentation
- `MeanIoU` (mean intersection over union)
- `DiceCoefficient` (computes per channel Dice Coefficient and returns the average)
If a 3D U-Net was trained to predict cell boundaries, one can use the following semantic instance segmentation metrics
(the metrics below are computed by running connected components on thresholded boundary map and comparing the resulted instances to the ground truth instance segmentation): 
- `BoundaryAveragePrecision` (Average Precision applied to the boundary probability maps: thresholds the output from the network, runs connected components to get the segmentation and computes AP between the resulting segmentation and the ground truth)
- `AdaptedRandError` (see http://brainiac2.mit.edu/SNEMI3D/evaluation for a detailed explanation)
- `AveragePrecision` (see https://www.kaggle.com/stkbailey/step-by-step-explanation-of-scoring-metric)

If not specified `MeanIoU` will be used by default.


### Regression
- `PSNR` (peak signal to noise ratio)
- `MSE` (mean squared error)


=======
>>>>>>> cc34d77f
## Installation
- The easiest way to install `pytorch-3dunet` package is via conda:
```
conda create -n pytorch3dunet --c pytorch -c nvidia -c conda-forge -c awolny pytorch-3dunet
conda activate pytorch3dunet
```
After installation the following commands are accessible within the conda environment:
`train3dunet` for training the network and `predict3dunet` for prediction (see below).

- One can also install directly from source:
```
python setup.py install
```

### Installation tips
Make sure that the installed `pytorch` is compatible with your CUDA version, otherwise the training/prediction will fail to run on GPU. 

## Train
Given that `pytorch-3dunet` package was installed via conda as described above, one can train the network by simply invoking:
```
train3dunet --config <CONFIG>
```
where `CONFIG` is the path to a YAML configuration file, which specifies all aspects of the training procedure. 

In order to train on your own data just provide the paths to your HDF5 training and validation datasets in the config.

* sample config for 3D semantic segmentation (cell boundary segmentation): [train_config_segmentation.yaml](resources/3DUnet_confocal_boundary/train_config.yml))
* sample config for 3D regression task (denoising): [train_config_regression.yaml](resources/3DUnet_denoising/train_config_regression.yaml))

The HDF5 files should contain the raw/label data sets in the following axis order: `DHW` (in case of 3D) `CDHW` (in case of 4D).

One can monitor the training progress with Tensorboard `tensorboard --logdir <checkpoint_dir>/logs/` (you need `tensorflow` installed in your conda env), where `checkpoint_dir` is the path to the checkpoint directory specified in the config.

### Training tips
1. When training with binary-based losses, i.e.: `BCEWithLogitsLoss`, `DiceLoss`, `BCEDiceLoss`, `GeneralizedDiceLoss`:
The target data has to be 4D (one target binary mask per channel).
When training with `WeightedCrossEntropyLoss`, `CrossEntropyLoss`, `PixelWiseCrossEntropyLoss` the target dataset has to be 3D, see also pytorch documentation for CE loss: https://pytorch.org/docs/master/generated/torch.nn.CrossEntropyLoss.html
2. `final_sigmoid` in the `model` config section applies only to the inference time (validation, test):
   * When training with `BCEWithLogitsLoss`, `DiceLoss`, `BCEDiceLoss`, `GeneralizedDiceLoss` set `final_sigmoid=True`
   * When training with cross entropy based losses (`WeightedCrossEntropyLoss`, `CrossEntropyLoss`, `PixelWiseCrossEntropyLoss`) set `final_sigmoid=False` so that `Softmax` normalization is applied to the output.

## Prediction
Given that `pytorch-3dunet` package was installed via conda as described above, one can run the prediction via:
```
predict3dunet --config <CONFIG>
```

In order to predict on your own data, just provide the path to your model as well as paths to HDF5 test files (see example [test_config_segmentation.yaml](resources/3DUnet_confocal_boundary/test_config.yml)).

### Prediction tips
In order to avoid patch boundary artifacts in the output prediction masks the patch predictions are averaged, so make sure that `patch/stride` params lead to overlapping blocks, e.g. `patch: [64, 128, 128] stride: [32, 96, 96]` will give you a 'halo' of 32 voxels in each direction.

## Data Parallelism
By default, if multiple GPUs are available training/prediction will be run on all the GPUs using [DataParallel](https://pytorch.org/tutorials/beginner/blitz/data_parallel_tutorial.html).
If training/prediction on all available GPUs is not desirable, restrict the number of GPUs using `CUDA_VISIBLE_DEVICES`, e.g.
```bash
CUDA_VISIBLE_DEVICES=0,1 train3dunet --config <CONFIG>
``` 
or
```bash
CUDA_VISIBLE_DEVICES=0,1 predict3dunet --config <CONFIG>
```

## Supported Loss Functions

### Semantic Segmentation
- _BCEWithLogitsLoss_ (binary cross-entropy)
- _DiceLoss_ (standard `DiceLoss` defined as `1 - DiceCoefficient` used for binary semantic segmentation; when more than 2 classes are present in the ground truth, it computes the `DiceLoss` per channel and averages the values)
- _BCEDiceLoss_ (Linear combination of BCE and Dice losses, i.e. `alpha * BCE + beta * Dice`, `alpha, beta` can be specified in the `loss` section of the config)
- _CrossEntropyLoss_ (one can specify class weights via the `weight: [w_1, ..., w_k]` in the `loss` section of the config)
- _PixelWiseCrossEntropyLoss_ (one can specify per pixel weights in order to give more gradient to the important/under-represented regions in the ground truth)
- _WeightedCrossEntropyLoss_ (see 'Weighted cross-entropy (WCE)' in the below paper for a detailed explanation)
- _GeneralizedDiceLoss_ (see 'Generalized Dice Loss (GDL)' in the below paper for a detailed explanation) Note: use this loss function only if the labels in the training dataset are very imbalanced e.g. one class having at least 3 orders of magnitude more voxels than the others. Otherwise use standard _DiceLoss_.

For a detailed explanation of some of the supported loss functions see:
[Generalised Dice overlap as a deep learning loss function for highly unbalanced segmentations](https://arxiv.org/pdf/1707.03237.pdf)
Carole H. Sudre et al.

### Regression
- _MSELoss_ (mean squared error loss)
- _L1Loss_ (mean absolute errro loss)
- _SmoothL1Loss_ (less sensitive to outliers than MSELoss)
- _WeightedSmoothL1Loss_ (extension of the _SmoothL1Loss_ which allows to weight the voxel values above/below a given threshold differently)


## Supported Evaluation Metrics

### Semantic Segmentation
- _MeanIoU_ (mean intersection over union)
- _DiceCoefficient_ (computes per channel Dice Coefficient and returns the average)
If a 3D U-Net was trained to predict cell boundaries, one can use the following semantic instance segmentation metrics
(the metrics below are computed by running connected components on thresholded boundary map and comparing the resulted instances to the ground truth instance segmentation): 
- _BoundaryAveragePrecision_ (Average Precision applied to the boundary probability maps: thresholds the output from the network, runs connected components to get the segmentation and computes AP between the resulting segmentation and the ground truth)
- _AdaptedRandError_ (see http://brainiac2.mit.edu/SNEMI3D/evaluation for a detailed explanation)
- _AveragePrecision_ (see https://www.kaggle.com/stkbailey/step-by-step-explanation-of-scoring-metric)

If not specified `MeanIoU` will be used by default.


### Regression
- _PSNR_ (peak signal to noise ratio)
- _MSE_ (mean squared error)

## Examples

### Cell boundary predictions for lightsheet images of Arabidopsis thaliana lateral root
Training/predictions configs can be found in [3DUnet_lightsheet_boundary](resources/3DUnet_lightsheet_boundary).
Pre-trained model weights available [here](https://oc.embl.de/index.php/s/61s67Mg5VQy7dh9/download?path=%2FLateral-Root-Primordia%2Funet_bce_dice_ds1x&files=best_checkpoint.pytorch).
In order to use the pre-trained model on your own data:
* download the `best_checkpoint.pytorch` from the above link
* add the path to the downloaded model and the path to your data in [test_config.yml](resources/3DUnet_lightsheet_boundary/test_config.yml)
* run `predict3dunet --config test_config.yml`
* optionally fine-tune the pre-trained model with your own data, by setting the `pre_trained` attribute in the YAML config to point to the `best_checkpoint.pytorch` path

The data used for training can be downloaded from the following OSF project:
* training set: https://osf.io/9x3g2/
* validation set: https://osf.io/vs6gb/
* test set: https://osf.io/tn4xj/

Sample z-slice predictions on the test set (top: raw input , bottom: boundary predictions):

<img src="https://github.com/wolny/pytorch-3dunet/blob/master/resources/3DUnet_lightsheet_boundary/root_movie1_t45_raw.png" width="400">
<img src="https://github.com/wolny/pytorch-3dunet/blob/master/resources/3DUnet_lightsheet_boundary/root_movie1_t45_pred.png" width="400">

### Cell boundary predictions for confocal images of Arabidopsis thaliana ovules
Training/predictions configs can be found in [3DUnet_confocal_boundary](resources/3DUnet_confocal_boundary).
Pre-trained model weights available [here](https://oc.embl.de/index.php/s/61s67Mg5VQy7dh9/download?path=%2FArabidopsis-Ovules%2Funet_bce_dice_ds2x&files=best_checkpoint.pytorch).
In order to use the pre-trained model on your own data:
* download the `best_checkpoint.pytorch` from the above link
* add the path to the downloaded model and the path to your data in [test_config.yml](resources/3DUnet_confocal_boundary/test_config.yml)
* run `predict3dunet --config test_config.yml`
* optionally fine-tune the pre-trained model with your own data, by setting the `pre_trained` attribute in the YAML config to point to the `best_checkpoint.pytorch` path

The data used for training can be downloaded from the following OSF project:
* training set: https://osf.io/x9yns/
* validation set: https://osf.io/xp5uf/
* test set: https://osf.io/8jz7e/

Sample z-slice predictions on the test set (top: raw input , bottom: boundary predictions):

<img src="https://github.com/wolny/pytorch-3dunet/blob/master/resources/3DUnet_confocal_boundary/ovules_raw.png" width="400">
<img src="https://github.com/wolny/pytorch-3dunet/blob/master/resources/3DUnet_confocal_boundary/ovules_pred.png" width="400">

### Nuclei predictions for lightsheet images of Arabidopsis thaliana lateral root
Training/predictions configs can be found in [3DUnet_lightsheet_nuclei](resources/3DUnet_lightsheet_nuclei).
Pre-trained model weights available [here](https://oc.embl.de/index.php/s/61s67Mg5VQy7dh9/download?path=%2FLateral-Root-Primordia%2Funet_bce_dice_nuclei_ds1x&files=best_checkpoint.pytorch).
In order to use the pre-trained model on your own data:
* download the `best_checkpoint.pytorch` from the above link
* add the path to the downloaded model and the path to your data in [test_config.yml](resources/3DUnet_lightsheet_nuclei/test_config.yaml)
* run `predict3dunet --config test_config.yml`
* optionally fine-tune the pre-trained model with your own data, by setting the `pre_trained` attribute in the YAML config to point to the `best_checkpoint.pytorch` path

The training and validation sets can be downloaded from the following OSF project: https://osf.io/thxzn/

Sample z-slice predictions on the test set (top: raw input, bottom: nuclei predictions):

<img src="https://github.com/wolny/pytorch-3dunet/blob/master/resources/3DUnet_lightsheet_nuclei/root_nuclei_t30_raw.png" width="400">
<img src="https://github.com/wolny/pytorch-3dunet/blob/master/resources/3DUnet_lightsheet_nuclei/root_nuclei_t30_pred.png" width="400">


### 2D nuclei predictions for Kaggle DSB2018
The data can be downloaded from: https://www.kaggle.com/c/data-science-bowl-2018/data

Training/predictions configs can be found in [2DUnet_dsb2018](resources/2DUnet_dsb2018).

Sample predictions on the test image (top: raw input, bottom: nuclei predictions):

<img src="https://github.com/wolny/pytorch-3dunet/blob/master/resources/2DUnet_dsb2018/5f9d29d6388c700f35a3c29fa1b1ce0c1cba6667d05fdb70bd1e89004dcf71ed.png" width="400">
<img src="https://github.com/wolny/pytorch-3dunet/blob/master/resources/2DUnet_dsb2018/5f9d29d6388c700f35a3c29fa1b1ce0c1cba6667d05fdb70bd1e89004dcf71ed_predictions.png" width="400">

## Contribute
If you want to contribute back, please make a pull request.

## Cite
If you use this code for your research, please cite as:
```
@article {10.7554/eLife.57613,
article_type = {journal},
title = {Accurate and versatile 3D segmentation of plant tissues at cellular resolution},
author = {Wolny, Adrian and Cerrone, Lorenzo and Vijayan, Athul and Tofanelli, Rachele and Barro, Amaya Vilches and Louveaux, Marion and Wenzl, Christian and Strauss, Sören and Wilson-Sánchez, David and Lymbouridou, Rena and Steigleder, Susanne S and Pape, Constantin and Bailoni, Alberto and Duran-Nebreda, Salva and Bassel, George W and Lohmann, Jan U and Tsiantis, Miltos and Hamprecht, Fred A and Schneitz, Kay and Maizel, Alexis and Kreshuk, Anna},
editor = {Hardtke, Christian S and Bergmann, Dominique C and Bergmann, Dominique C and Graeff, Moritz},
volume = 9,
year = 2020,
month = {jul},
pub_date = {2020-07-29},
pages = {e57613},
citation = {eLife 2020;9:e57613},
doi = {10.7554/eLife.57613},
url = {https://doi.org/10.7554/eLife.57613},
keywords = {instance segmentation, cell segmentation, deep learning, image analysis},
journal = {eLife},
issn = {2050-084X},
publisher = {eLife Sciences Publications, Ltd},
}
```

<|MERGE_RESOLUTION|>--- conflicted
+++ resolved
@@ -44,50 +44,6 @@
 The package has not been tested on Windows, however some users reported using it successfully on Windows.
 
 
-<<<<<<< HEAD
-## Supported Loss Functions
-
-### Semantic Segmentation
-- `BCEWithLogitsLoss` (binary cross-entropy)
-- `DiceLoss` (standard `DiceLoss` defined as `1 - DiceCoefficient` used for binary semantic segmentation; when more than 2 classes are present in the ground truth, it computes the `DiceLoss` per channel and averages the values)
-- `BCEDiceLoss` (Linear combination of BCE and Dice losses, i.e. `alpha * BCE + beta * Dice`, `alpha, beta` can be specified in the `loss` section of the config)
-- `CrossEntropyLoss` (one can specify class weights via the `weight: [w_1, ..., w_k]` in the `loss` section of the config)
-- `PixelWiseCrossEntropyLoss` (one can specify per pixel weights in order to give more gradient to the important/under-represented regions in the ground truth)
-- `WeightedCrossEntropyLoss` (see 'Weighted cross-entropy (WCE)' in the below paper for a detailed explanation)
-- `GeneralizedDiceLoss` (see 'Generalized Dice Loss (GDL)' in the below paper for a detailed explanation) Note: use this loss function only if the labels in the training dataset are very imbalanced e.g. one class having at least 3 orders of magnitude more voxels than the others. Otherwise use standard `DiceLoss`.
-
-For a detailed explanation of some of the supported loss functions see:
-[Generalised Dice overlap as a deep learning loss function for highly unbalanced segmentations](https://arxiv.org/pdf/1707.03237.pdf)
-Carole H. Sudre et al.
-
-### Regression
-- `MSELoss` (mean squared error loss)
-- `L1Loss` (mean absolute errro loss)
-- `SmoothL1Loss` (less sensitive to outliers than MSELoss)
-- `WeightedSmoothL1Loss` (extension of the `SmoothL1Loss` which allows to weight the voxel values above/below a given threshold differently)
-
-
-## Supported Evaluation Metrics
-
-### Semantic Segmentation
-- `MeanIoU` (mean intersection over union)
-- `DiceCoefficient` (computes per channel Dice Coefficient and returns the average)
-If a 3D U-Net was trained to predict cell boundaries, one can use the following semantic instance segmentation metrics
-(the metrics below are computed by running connected components on thresholded boundary map and comparing the resulted instances to the ground truth instance segmentation): 
-- `BoundaryAveragePrecision` (Average Precision applied to the boundary probability maps: thresholds the output from the network, runs connected components to get the segmentation and computes AP between the resulting segmentation and the ground truth)
-- `AdaptedRandError` (see http://brainiac2.mit.edu/SNEMI3D/evaluation for a detailed explanation)
-- `AveragePrecision` (see https://www.kaggle.com/stkbailey/step-by-step-explanation-of-scoring-metric)
-
-If not specified `MeanIoU` will be used by default.
-
-
-### Regression
-- `PSNR` (peak signal to noise ratio)
-- `MSE` (mean squared error)
-
-
-=======
->>>>>>> cc34d77f
 ## Installation
 - The easiest way to install `pytorch-3dunet` package is via conda:
 ```
@@ -154,42 +110,42 @@
 ## Supported Loss Functions
 
 ### Semantic Segmentation
-- _BCEWithLogitsLoss_ (binary cross-entropy)
-- _DiceLoss_ (standard `DiceLoss` defined as `1 - DiceCoefficient` used for binary semantic segmentation; when more than 2 classes are present in the ground truth, it computes the `DiceLoss` per channel and averages the values)
-- _BCEDiceLoss_ (Linear combination of BCE and Dice losses, i.e. `alpha * BCE + beta * Dice`, `alpha, beta` can be specified in the `loss` section of the config)
-- _CrossEntropyLoss_ (one can specify class weights via the `weight: [w_1, ..., w_k]` in the `loss` section of the config)
-- _PixelWiseCrossEntropyLoss_ (one can specify per pixel weights in order to give more gradient to the important/under-represented regions in the ground truth)
-- _WeightedCrossEntropyLoss_ (see 'Weighted cross-entropy (WCE)' in the below paper for a detailed explanation)
-- _GeneralizedDiceLoss_ (see 'Generalized Dice Loss (GDL)' in the below paper for a detailed explanation) Note: use this loss function only if the labels in the training dataset are very imbalanced e.g. one class having at least 3 orders of magnitude more voxels than the others. Otherwise use standard _DiceLoss_.
+- `BCEWithLogitsLoss` (binary cross-entropy)
+- `DiceLoss` (standard `DiceLoss` defined as `1 - DiceCoefficient` used for binary semantic segmentation; when more than 2 classes are present in the ground truth, it computes the `DiceLoss` per channel and averages the values)
+- `BCEDiceLoss` (Linear combination of BCE and Dice losses, i.e. `alpha * BCE + beta * Dice`, `alpha, beta` can be specified in the `loss` section of the config)
+- `CrossEntropyLoss` (one can specify class weights via the `weight: [w_1, ..., w_k]` in the `loss` section of the config)
+- `PixelWiseCrossEntropyLoss` (one can specify per pixel weights in order to give more gradient to the important/under-represented regions in the ground truth)
+- `WeightedCrossEntropyLoss` (see 'Weighted cross-entropy (WCE)' in the below paper for a detailed explanation)
+- `GeneralizedDiceLoss` (see 'Generalized Dice Loss (GDL)' in the below paper for a detailed explanation) Note: use this loss function only if the labels in the training dataset are very imbalanced e.g. one class having at least 3 orders of magnitude more voxels than the others. Otherwise use standard `DiceLoss`.
 
 For a detailed explanation of some of the supported loss functions see:
 [Generalised Dice overlap as a deep learning loss function for highly unbalanced segmentations](https://arxiv.org/pdf/1707.03237.pdf)
 Carole H. Sudre et al.
 
 ### Regression
-- _MSELoss_ (mean squared error loss)
-- _L1Loss_ (mean absolute errro loss)
-- _SmoothL1Loss_ (less sensitive to outliers than MSELoss)
-- _WeightedSmoothL1Loss_ (extension of the _SmoothL1Loss_ which allows to weight the voxel values above/below a given threshold differently)
+- `MSELoss` (mean squared error loss)
+- `L1Loss` (mean absolute errro loss)
+- `SmoothL1Loss` (less sensitive to outliers than MSELoss)
+- `WeightedSmoothL1Loss` (extension of the `SmoothL1Loss` which allows to weight the voxel values above/below a given threshold differently)
 
 
 ## Supported Evaluation Metrics
 
 ### Semantic Segmentation
-- _MeanIoU_ (mean intersection over union)
-- _DiceCoefficient_ (computes per channel Dice Coefficient and returns the average)
+- `MeanIoU` (mean intersection over union)
+- `DiceCoefficient` (computes per channel Dice Coefficient and returns the average)
 If a 3D U-Net was trained to predict cell boundaries, one can use the following semantic instance segmentation metrics
 (the metrics below are computed by running connected components on thresholded boundary map and comparing the resulted instances to the ground truth instance segmentation): 
-- _BoundaryAveragePrecision_ (Average Precision applied to the boundary probability maps: thresholds the output from the network, runs connected components to get the segmentation and computes AP between the resulting segmentation and the ground truth)
-- _AdaptedRandError_ (see http://brainiac2.mit.edu/SNEMI3D/evaluation for a detailed explanation)
-- _AveragePrecision_ (see https://www.kaggle.com/stkbailey/step-by-step-explanation-of-scoring-metric)
+- `BoundaryAveragePrecision` (Average Precision applied to the boundary probability maps: thresholds the output from the network, runs connected components to get the segmentation and computes AP between the resulting segmentation and the ground truth)
+- `AdaptedRandError` (see http://brainiac2.mit.edu/SNEMI3D/evaluation for a detailed explanation)
+- `AveragePrecision` (see https://www.kaggle.com/stkbailey/step-by-step-explanation-of-scoring-metric)
 
 If not specified `MeanIoU` will be used by default.
 
 
 ### Regression
-- _PSNR_ (peak signal to noise ratio)
-- _MSE_ (mean squared error)
+- `PSNR` (peak signal to noise ratio)
+- `MSE` (mean squared error)
 
 ## Examples
 
